--- conflicted
+++ resolved
@@ -20,13 +20,8 @@
     "require": {
         "php": "^8.1",
         "composer/semver": "^3.2",
-<<<<<<< HEAD
-        "symfony/console": "^2.8 || ^3 || ^4 || ^5 || ^6 || ^7",
-        "symfony/filesystem": "^2.5 || ^3 || ^4 || ^5 || ^6 || ^7"
-=======
-        "symfony/console": "^5.4 || ^6.4",
-        "symfony/filesystem": "^5.4 || ^6.4"
->>>>>>> d77b7e0c
+        "symfony/console": "^5.4 || ^6.4 || ^7",
+        "symfony/filesystem": "^5.4 || ^6.4 || ^7"
     },
     "bin": [
         "scripts/release"
